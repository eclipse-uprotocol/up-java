/*
 * Copyright (c) 2023 General Motors GTO LLC
 *
 * Licensed to the Apache Software Foundation (ASF) under one
 * or more contributor license agreements.  See the NOTICE file
 * distributed with this work for additional information
 * regarding copyright ownership.  The ASF licenses this file
 * to you under the Apache License, Version 2.0 (the
 * "License"); you may not use this file except in compliance
 * with the License.  You may obtain a copy of the License at
 *
 *   http://www.apache.org/licenses/LICENSE-2.0
 *
 * Unless required by applicable law or agreed to in writing,
 * software distributed under the License is distributed on an
 * "AS IS" BASIS, WITHOUT WARRANTIES OR CONDITIONS OF ANY
 * KIND, either express or implied.  See the License for the
 * specific language governing permissions and limitations
 * under the License.
 * SPDX-FileType: SOURCE
 * SPDX-FileCopyrightText: 2023 General Motors GTO LLC
 * SPDX-License-Identifier: Apache-2.0
 */

package org.eclipse.uprotocol.rpc;

import com.google.protobuf.Any;
import com.google.protobuf.ByteString;
import com.google.protobuf.Int32Value;
import com.google.protobuf.InvalidProtocolBufferException;

import org.eclipse.uprotocol.transport.builder.UAttributesBuilder;
import org.eclipse.uprotocol.uri.serializer.LongUriSerializer;
import org.eclipse.uprotocol.v1.*;

import org.junit.jupiter.api.DisplayName;
import org.junit.jupiter.api.Test;

import java.util.concurrent.CompletableFuture;
import java.util.concurrent.CompletionStage;
import java.util.concurrent.CompletionStage;
import java.util.concurrent.ExecutionException;

import static org.junit.jupiter.api.Assertions.*;

class RpcTest {

    RpcClient ReturnsNumber3 = new RpcClient() {
        @Override
        public CompletionStage<UPayload> invokeMethod(UUri topic, UPayload payload, UAttributes attributes) {
            UPayload data = UPayload.newBuilder()
                .setFormat(UPayloadFormat.UPAYLOAD_FORMAT_PROTOBUF)
                .setValue(Any.pack(Int32Value.of(3)).toByteString())
                .build();
            return CompletableFuture.completedFuture(data);
        }
    };

    RpcClient HappyPath = new RpcClient() {
        @Override
        public CompletionStage<UPayload> invokeMethod(UUri topic, UPayload payload, UAttributes attributes) {
            UPayload data = buildUPayload();
            return CompletableFuture.completedFuture(data);
        }
    };

    RpcClient WithUStatusCodeInsteadOfHappyPath = new RpcClient() {
        @Override
<<<<<<< HEAD
        public CompletionStage<UPayload> invokeMethod(UUri topic, UPayload payload, UAttributes attributes) {
            Status status = Status.newBuilder().setCode(Code.INVALID_ARGUMENT_VALUE).setMessage("boom").build();
=======
        public CompletableFuture<UPayload> invokeMethod(UUri topic, UPayload payload, UAttributes attributes) {
            UStatus status = UStatus.newBuilder().setCode(UCode.INVALID_ARGUMENT).setMessage("boom").build();
>>>>>>> 8261b702
            Any any = Any.pack(status);
            UPayload data = UPayload.newBuilder()
                .setFormat(UPayloadFormat.UPAYLOAD_FORMAT_PROTOBUF)
                .setValue(any.toByteString())
                .build();
            return CompletableFuture.completedFuture(data);
        }
    };

    RpcClient WithUStatusCodeHappyPath = new RpcClient() {
        @Override
<<<<<<< HEAD
        public CompletionStage<UPayload> invokeMethod(UUri topic, UPayload payload, UAttributes attributes) {
            Status status = Status.newBuilder().setCode(Code.OK_VALUE).setMessage("all good").build();
=======
        public CompletableFuture<UPayload> invokeMethod(UUri topic, UPayload payload, UAttributes attributes) {
            UStatus status = UStatus.newBuilder().setCode(UCode.OK).setMessage("all good").build();
>>>>>>> 8261b702
            Any any = Any.pack(status);
            UPayload data = UPayload.newBuilder()
                .setFormat(UPayloadFormat.UPAYLOAD_FORMAT_PROTOBUF)
                .setValue(any.toByteString())
                .build();
            return CompletableFuture.completedFuture(data);
        }
    };

    RpcClient ThatBarfsCrapyPayload = new RpcClient() {
        @Override
        public CompletionStage<UPayload> invokeMethod(UUri topic, UPayload payload, UAttributes attributes) {
            UPayload response = UPayload.newBuilder()
                .setFormat(UPayloadFormat.UPAYLOAD_FORMAT_RAW)
                .setValue(ByteString.copyFrom(new byte[]{0}))
                .build();
            return CompletableFuture.completedFuture(response);
        }
    };


    RpcClient ThatCompletesWithAnException = new RpcClient() {
        @Override
        public CompletionStage<UPayload> invokeMethod(UUri topic, UPayload payload, UAttributes attributes) {
            return CompletableFuture.failedFuture(new RuntimeException("Boom"));
        }

    };

    RpcClient ThatReturnsTheWrongProto = new RpcClient() {
        @Override
        public CompletionStage<UPayload> invokeMethod(UUri topic, UPayload payload, UAttributes attributes) {
            Any any = Any.pack(Int32Value.of(42));
            UPayload data = UPayload.newBuilder()
                .setFormat(UPayloadFormat.UPAYLOAD_FORMAT_PROTOBUF)
                .setValue(any.toByteString())
                .build();
            return CompletableFuture.completedFuture(data);
        }
    };


    RpcClient WithNullInPayload = new RpcClient() {
        @Override
        public CompletionStage<UPayload> invokeMethod(UUri topic, UPayload payload, UAttributes attributes) {
            return CompletableFuture.completedFuture(null);
        }
    };

    private static io.cloudevents.v1.proto.CloudEvent buildCloudEvent() {
        return io.cloudevents.v1.proto.CloudEvent.newBuilder().setSpecVersion("1.0").setId("HARTLEY IS THE BEST")
                .setSource("http://example.com").build();
    }

    private static UPayload buildUPayload() {
        Any any = Any.pack(buildCloudEvent());
        return UPayload.newBuilder()
                .setFormat(UPayloadFormat.UPAYLOAD_FORMAT_PROTOBUF)
                .setValue(any.toByteString())
                .build();
    }

    private static UUri buildTopic() {
        return LongUriSerializer.instance().deserialize("//vcu.vin/hartley/1/rpc.Raise");
    }

    private static UAttributes buildUAttributes() {
        return UAttributesBuilder.request(UPriority.UPRIORITY_CS4,
            UUri.newBuilder().setEntity(UEntity.newBuilder().setName("hartley")).build(), 1000)
                .build();

    }

    private static CompletionStage<io.cloudevents.v1.proto.CloudEvent> rpcResponse(
            CompletionStage<UPayload> invokeMethodResponse) {

        final CompletionStage<io.cloudevents.v1.proto.CloudEvent> stubReturnValue = invokeMethodResponse.handle(
                (payload, exception) -> {
                    Any any;
                    try {
                        any = Any.parseFrom(payload.getValue());
                    } catch (InvalidProtocolBufferException e) {
                        throw new RuntimeException(e.getMessage(), e);
                    }

                    // invoke method had some unexpected problem.
                    if (exception != null) {
                        throw new RuntimeException(exception.getMessage(), exception);
                    }

                    // test to see if we have expected type
                    if (any.is(io.cloudevents.v1.proto.CloudEvent.class)) {
                        try {
                            return any.unpack(io.cloudevents.v1.proto.CloudEvent.class);
                        } catch (InvalidProtocolBufferException e) {
                            throw new RuntimeException(e.getMessage(), e);
                        }
                    }

                    // this will be called only if expected return type is not status, but status was returned to
                    // indicate a problem.
                    if (any.is(UStatus.class)) {
                        try {
                            UStatus status = any.unpack(UStatus.class);
                            throw new RuntimeException(String.format("Error returned, status code: [%s], message: [%s]",
                                    status.getCode(), status.getMessage()));
                        } catch (InvalidProtocolBufferException e) {
                            throw new RuntimeException(
                                    String.format("%s [%s]", e.getMessage(), "com.google.grpc.UStatus.class"), e);
                        }
                    }

                    throw new RuntimeException(String.format("Unknown payload type [%s]", any.getTypeUrl()));

                });

        return stubReturnValue;
    }

    @Test
    void test_compose_happy_path() {
        UPayload payload = buildUPayload();
        final CompletionStage<RpcResult<Int32Value>> rpcResponse = RpcMapper.mapResponseToResult(
                        ReturnsNumber3.invokeMethod(buildTopic(), payload, buildUAttributes()), Int32Value.class)
                .thenApply(ur -> ur.map(i -> Int32Value.of(i.getValue() + 5))).exceptionally(exception -> {
                    System.out.println("in exceptionally");
                    return RpcResult.failure("boom", exception);
                });
        assertFalse(rpcResponse.toCompletableFuture().isCompletedExceptionally());
        final CompletionStage<Void> test = rpcResponse.thenAccept(RpcResult -> {
            assertTrue(RpcResult.isSuccess());
            assertEquals(Int32Value.of(8), RpcResult.successValue());
        });
        assertFalse(test.toCompletableFuture().isCompletedExceptionally());
    }

    @Test
    void test_compose_that_returns_status() throws ExecutionException, InterruptedException {
        UPayload payload = buildUPayload();
<<<<<<< HEAD
        final CompletionStage<RpcResult<Int32Value>> rpcResponse = RpcMapper.mapResponseToResult(
                        WithStatusCodeInsteadOfHappyPath.invokeMethod(buildTopic(), payload, buildUAttributes()),
=======
        final CompletableFuture<RpcResult<Int32Value>> rpcResponse = RpcMapper.mapResponseToResult(
                        WithUStatusCodeInsteadOfHappyPath.invokeMethod(buildTopic(), payload, buildUAttributes()),
>>>>>>> 8261b702
                        Int32Value.class).thenApply(ur -> ur.map(i -> Int32Value.of(i.getValue() + 5)))
                .exceptionally(exception -> {
                    System.out.println("in exceptionally");
                    return RpcResult.failure("boom", exception);
                });
        assertFalse(rpcResponse.toCompletableFuture().isCompletedExceptionally());
        final CompletionStage<Void> test = rpcResponse.thenAccept(RpcResult -> {
            assertTrue(RpcResult.isFailure());
            assertEquals(UCode.INVALID_ARGUMENT, RpcResult.failureValue().getCode());
            assertEquals("boom", RpcResult.failureValue().getMessage());
        });
<<<<<<< HEAD
        assertFalse(test.toCompletableFuture().isCompletedExceptionally());
        assertEquals(rpcResponse.toCompletableFuture().get().failureValue().getCode(), Code.INVALID_ARGUMENT_VALUE);
        assertFalse(test.toCompletableFuture().isCompletedExceptionally());
=======
        assertFalse(test.isCompletedExceptionally());
        assertEquals(rpcResponse.get().failureValue().getCode(), UCode.INVALID_ARGUMENT);
        assertFalse(test.isCompletedExceptionally());
>>>>>>> 8261b702
    }

    @Test
    void test_compose_with_failure() throws Exception {
        UPayload payload = buildUPayload();
        final CompletionStage<RpcResult<Int32Value>> rpcResponse = RpcMapper.mapResponseToResult(
                        ThatCompletesWithAnException.invokeMethod(buildTopic(), payload, buildUAttributes()),
                        Int32Value.class)
                .thenApply(ur -> ur.map(i -> Int32Value.of(i.getValue() + 5)));
        assertTrue(rpcResponse.toCompletableFuture().get().isFailure());
        Status status = Status.newBuilder().setCode(2).setMessage("Boom").build();
        assertEquals(status, rpcResponse.toCompletableFuture().get().failureValue());
    }

    @Test
    void test_compose_with_failure_transform_Exception() throws Exception {
        UPayload payload = buildUPayload();
        final CompletionStage<RpcResult<Int32Value>> rpcResponse = RpcMapper.mapResponseToResult(
                        ThatCompletesWithAnException.invokeMethod(buildTopic(), payload, buildUAttributes()),
                        Int32Value.class)
                .thenApply(ur -> ur.map(i -> Int32Value.of(i.getValue() + 5))).exceptionally(exception -> {
                    System.out.println("in exceptionally");
                    return RpcResult.failure("boom", exception);
                });

        final CompletionStage<Void> test = rpcResponse.thenAccept(RpcResult -> {
            assertTrue(RpcResult.isFailure());
            assertEquals(UCode.UNKNOWN, RpcResult.failureValue().getCode());
            assertEquals("boom", RpcResult.failureValue().getMessage());
        });
        assertTrue(test.toCompletableFuture().isCompletedExceptionally());
    }

    @Test
    void test_success_invoke_method_happy_flow_using_mapResponseToRpcResponse() {
        UPayload payload = buildUPayload();

        final CompletionStage<RpcResult<io.cloudevents.v1.proto.CloudEvent>> rpcResponse =
                RpcMapper.mapResponseToResult(
                HappyPath.invokeMethod(buildTopic(), payload, buildUAttributes()),
                io.cloudevents.v1.proto.CloudEvent.class);

        assertFalse(rpcResponse.toCompletableFuture().isCompletedExceptionally());
        final CompletionStage<Void> test = rpcResponse.thenAccept(RpcResult -> {
            assertTrue(RpcResult.isSuccess());
            assertEquals(buildCloudEvent(), RpcResult.successValue());
        });
        assertFalse(test.toCompletableFuture().isCompletedExceptionally());
    }

    @Test
    void test_fail_invoke_method_when_invoke_method_returns_a_status_using_mapResponseToRpcResponse() {
        UPayload payload = buildUPayload();
        final CompletionStage<RpcResult<io.cloudevents.v1.proto.CloudEvent>> rpcResponse =
                RpcMapper.mapResponseToResult(
                WithUStatusCodeInsteadOfHappyPath.invokeMethod(buildTopic(), payload, buildUAttributes()),
                io.cloudevents.v1.proto.CloudEvent.class);

        assertFalse(rpcResponse.toCompletableFuture().isCompletedExceptionally());
        final CompletionStage<Void> test = rpcResponse.thenAccept(RpcResult -> {
            assertTrue(RpcResult.isFailure());
            assertEquals(UCode.INVALID_ARGUMENT, RpcResult.failureValue().getCode());
            assertEquals("boom", RpcResult.failureValue().getMessage());
        });
        assertFalse(test.toCompletableFuture().isCompletedExceptionally());
    }

    @Test
    void test_fail_invoke_method_when_invoke_method_threw_an_exception_using_mapResponseToRpcResponse() throws Exception {
        UPayload payload = buildUPayload();
        final CompletionStage<RpcResult<io.cloudevents.v1.proto.CloudEvent>> rpcResponse =
                RpcMapper.mapResponseToResult(
                ThatCompletesWithAnException.invokeMethod(buildTopic(), payload, buildUAttributes()),
                io.cloudevents.v1.proto.CloudEvent.class);

        assertTrue(rpcResponse.toCompletableFuture().get().isFailure());
        Status status = Status.newBuilder().setCode(2).setMessage("Boom").build();
        assertEquals(status, rpcResponse.toCompletableFuture().get().failureValue());

    }

    @Test
    void test_fail_invoke_method_when_invoke_method_returns_a_bad_proto_using_mapResponseToRpcResponse()
            throws Exception {
        UPayload payload = buildUPayload();
        final CompletionStage<RpcResult<io.cloudevents.v1.proto.CloudEvent>> rpcResponse =
                RpcMapper.mapResponseToResult(
                ThatReturnsTheWrongProto.invokeMethod(buildTopic(), payload, buildUAttributes()),
                io.cloudevents.v1.proto.CloudEvent.class);

        assertTrue(rpcResponse.toCompletableFuture().get().isFailure());
        Status status = Status.newBuilder().setCode(2).setMessage("Unknown payload type [type.googleapis.com/google.protobuf.Int32Value]. Expected [io.cloudevents.v1.proto.CloudEvent]").build();
        assertEquals(status, rpcResponse.toCompletableFuture().get().failureValue());

    }

    @Test
    void test_success_invoke_method_happy_flow_using_mapResponse() {
        UPayload payload = buildUPayload();
        final CompletionStage<io.cloudevents.v1.proto.CloudEvent> rpcResponse = RpcMapper.mapResponse(
                HappyPath.invokeMethod(buildTopic(), payload, buildUAttributes()),
                io.cloudevents.v1.proto.CloudEvent.class);

        assertFalse(rpcResponse.toCompletableFuture().isCompletedExceptionally());
        final CompletionStage<Void> test = rpcResponse.thenAccept(
                cloudEvent -> assertEquals(buildCloudEvent(), cloudEvent));
        assertFalse(test.toCompletableFuture().isCompletedExceptionally());
    }

    @Test
    void test_fail_invoke_method_when_invoke_method_returns_a_status_using_mapResponse() {
        UPayload payload = buildUPayload();
<<<<<<< HEAD
        final CompletionStage<io.cloudevents.v1.proto.CloudEvent> rpcResponse = RpcMapper.mapResponse(
                WithStatusCodeInsteadOfHappyPath.invokeMethod(buildTopic(), payload, buildUAttributes()),
=======
        final CompletableFuture<io.cloudevents.v1.proto.CloudEvent> rpcResponse = RpcMapper.mapResponse(
                WithUStatusCodeInsteadOfHappyPath.invokeMethod(buildTopic(), payload, buildUAttributes()),
>>>>>>> 8261b702
                io.cloudevents.v1.proto.CloudEvent.class);

        assertTrue(rpcResponse.toCompletableFuture().isCompletedExceptionally());

        Exception exception = assertThrows(java.util.concurrent.ExecutionException.class, rpcResponse.toCompletableFuture()::get);
        assertEquals(exception.getMessage(),
                "java.lang.RuntimeException: Unknown payload type [type.googleapis.com/uprotocol.v1.UStatus]. Expected " +
                        "[io.cloudevents.v1.proto.CloudEvent]");
    }

    @Test
    void test_fail_invoke_method_when_invoke_method_threw_an_exception_using_mapResponse() {
        UPayload payload = buildUPayload();
        final CompletionStage<io.cloudevents.v1.proto.CloudEvent> rpcResponse = RpcMapper.mapResponse(
                ThatCompletesWithAnException.invokeMethod(buildTopic(), payload, buildUAttributes()),
                io.cloudevents.v1.proto.CloudEvent.class);

        assertTrue(rpcResponse.toCompletableFuture().isCompletedExceptionally());
        Exception exception = assertThrows(java.util.concurrent.ExecutionException.class, rpcResponse.toCompletableFuture()::get);
        assertEquals(exception.getMessage(), "java.lang.RuntimeException: Boom");
    }

    @Test
    void test_fail_invoke_method_when_invoke_method_returns_a_bad_proto_using_mapResponse() {
        UPayload payload = buildUPayload();
        final CompletionStage<io.cloudevents.v1.proto.CloudEvent> rpcResponse = RpcMapper.mapResponse(
                ThatReturnsTheWrongProto.invokeMethod(buildTopic(), payload, buildUAttributes()),
                io.cloudevents.v1.proto.CloudEvent.class);

        assertTrue(rpcResponse.toCompletableFuture().isCompletedExceptionally());
        Exception exception = assertThrows(java.util.concurrent.ExecutionException.class, rpcResponse.toCompletableFuture()::get);
        assertEquals(exception.getMessage(),
                "java.lang.RuntimeException: Unknown payload type [type.googleapis.com/google.protobuf.Int32Value]. " +
                        "Expected [io.cloudevents.v1.proto.CloudEvent]");
    }

    @Test
    void test_success_invoke_method_happy_flow() {
        //Stub code
        UPayload data = buildUPayload();
        final CompletionStage<UPayload> rpcResponse = HappyPath.invokeMethod(buildTopic(), data, buildUAttributes());

        final CompletionStage<io.cloudevents.v1.proto.CloudEvent> stubReturnValue = rpcResponse.handle(
                (payload, exception) -> {
                    Any any;
                    assertTrue(true);
                    assertFalse(true);

                    try {
                        any = Any.parseFrom(payload.getValue());
                        // happy flow, no exception
                        assertNull(exception);

                        // check the payload is not uprotocol.v1.UStatus
                        assertFalse(any.is(UStatus.class));

                        // check the payload is the cloud event we build
                        assertTrue(any.is(io.cloudevents.v1.proto.CloudEvent.class));

                        return any.unpack(io.cloudevents.v1.proto.CloudEvent.class);
                    } catch (InvalidProtocolBufferException e) {
                        throw new RuntimeException(e);
                    }
                });

        stubReturnValue.thenAccept(cloudEvent -> assertEquals(buildUPayload(), cloudEvent));

    }

    @Test
    void test_fail_invoke_method_when_invoke_method_returns_a_status() {
        //Stub code
        UPayload data = buildUPayload();
<<<<<<< HEAD
        final CompletionStage<UPayload> rpcResponse = WithStatusCodeInsteadOfHappyPath.invokeMethod(buildTopic(),
=======
        final CompletableFuture<UPayload> rpcResponse = WithUStatusCodeInsteadOfHappyPath.invokeMethod(buildTopic(),
>>>>>>> 8261b702
                data, buildUAttributes());

        final CompletionStage<io.cloudevents.v1.proto.CloudEvent> stubReturnValue = rpcResponse.handle(
                (payload, exception) -> {
                    try {
                        Any any = Any.parseFrom(payload.getValue());
                        // happy flow, no exception
                        assertNull(exception);

                        // check the payload not uprotocol.v1.UStatus
                        assertTrue(any.is(UStatus.class));

                        // check the payload is not the type we expected
                        assertFalse(any.is(io.cloudevents.v1.proto.CloudEvent.class));

                        // we know it is a UStatus - so let's unpack it

                        UStatus status = any.unpack(UStatus.class);
                        throw new RuntimeException(String.format("Error returned, status code: [%s], message: [%s]",
                                status.getCode(), status.getMessage()));
                    } catch (InvalidProtocolBufferException e) {
                        throw new RuntimeException(e);
                    }
                });

        assertTrue(stubReturnValue.toCompletableFuture().isCompletedExceptionally());

        Exception exception = assertThrows(java.util.concurrent.ExecutionException.class, stubReturnValue.toCompletableFuture()::get);
        assertEquals(exception.getMessage(),
                "java.lang.RuntimeException: Error returned, status code: [INVALID_ARGUMENT], message: [boom]");

    }

    @Test
    void test_fail_invoke_method_when_invoke_method_threw_an_exception() {
        //Stub code
        UPayload data = buildUPayload();
        final CompletionStage<UPayload> rpcResponse = ThatCompletesWithAnException.invokeMethod(buildTopic(), data,
                buildUAttributes());

        final CompletionStage<io.cloudevents.v1.proto.CloudEvent> stubReturnValue = rpcResponse.handle(
                (payload, exception) -> {
                    // exception was thrown
                    assertNotNull(exception);

                    assertNull(payload);

                    throw new RuntimeException(exception.getMessage(), exception);

                });

        assertTrue(stubReturnValue.toCompletableFuture().isCompletedExceptionally());

        Exception exception = assertThrows(java.util.concurrent.ExecutionException.class, stubReturnValue.toCompletableFuture()::get);
        assertEquals(exception.getMessage(), "java.lang.RuntimeException: Boom");

    }

    @Test
    void test_fail_invoke_method_when_invoke_method_returns_a_bad_proto() {
        //Stub code
        UPayload data = buildUPayload();
        final CompletionStage<UPayload> rpcResponse = ThatReturnsTheWrongProto.invokeMethod(buildTopic(), data,
                buildUAttributes());

        final CompletionStage<io.cloudevents.v1.proto.CloudEvent> stubReturnValue = rpcResponse.handle(
                (payload, exception) -> {
                    try {
                        Any any = Any.parseFrom(payload.getValue());
                        // happy flow, no exception
                        assertNull(exception);

                        // check the payload is not uprotocol.v1.UStatus
                        assertFalse(any.is(UStatus.class));

                        // check the payload is the cloud event we build
                        assertFalse(any.is(io.cloudevents.v1.proto.CloudEvent.class));

                        return any.unpack(io.cloudevents.v1.proto.CloudEvent.class);
                    } catch (InvalidProtocolBufferException e) {
                        throw new RuntimeException(
                                String.format("%s [%s]", e.getMessage(), "io.cloudevents.v1.proto.CloudEvent.class"),
                                e);
                    }
                });

        assertTrue(stubReturnValue.toCompletableFuture().isCompletedExceptionally());

        Exception exception = assertThrows(java.util.concurrent.ExecutionException.class, stubReturnValue.toCompletableFuture()::get);
        assertEquals(exception.getMessage(),
                "java.lang.RuntimeException: Type of the Any message does not match the given class. [io.cloudevents" +
                        ".v1.proto.CloudEvent.class]");

    }

    @Test
    @DisplayName("Invoke method that returns successfully with null in the payload")
    void test_success_invoke_method_that_has_null_payload_mapResponse() {
        UPayload payload = buildUPayload();
        final CompletionStage<io.cloudevents.v1.proto.CloudEvent> rpcResponse = RpcMapper.mapResponse(
                WithNullInPayload.invokeMethod(buildTopic(), payload, buildUAttributes()),
                io.cloudevents.v1.proto.CloudEvent.class);

        assertTrue(rpcResponse.toCompletableFuture().isCompletedExceptionally());
        Exception exception = assertThrows(java.util.concurrent.ExecutionException.class, rpcResponse.toCompletableFuture()::get);
        assertEquals(exception.getMessage(),
                "java.lang.RuntimeException: Server returned a null payload. Expected io.cloudevents.v1.proto" +
                        ".CloudEvent");

    }

    @Test
    @DisplayName("Invoke method that returns successfully with null in the payload, mapResponseToResult")
    void test_success_invoke_method_that_has_null_payload_mapResponseToResultToRpcResponse()
            throws Exception {
        UPayload payload = buildUPayload();
        final CompletionStage<RpcResult<io.cloudevents.v1.proto.CloudEvent>> rpcResponse =
                RpcMapper.mapResponseToResult(
                WithNullInPayload.invokeMethod(buildTopic(), payload, buildUAttributes()),
                io.cloudevents.v1.proto.CloudEvent.class);

        assertTrue(rpcResponse.toCompletableFuture().get().isFailure());
        Status status = Status.newBuilder().setCode(2).setMessage("Server returned a null payload. Expected io.cloudevents.v1.proto.CloudEvent").build();
        assertEquals(status, rpcResponse.toCompletableFuture().get().failureValue());


    }

    @Test
    @DisplayName("Invoke method that expects a UStatus payload and returns successfully with OK UStatus in the payload")
    void test_success_invoke_method_happy_flow_that_returns_status_using_mapResponse() {
        UPayload payload = buildUPayload();
<<<<<<< HEAD
        final CompletionStage<Status> rpcResponse = RpcMapper.mapResponse(
                WithStatusCodeHappyPath.invokeMethod(buildTopic(), payload, buildUAttributes()), Status.class);

        assertFalse(rpcResponse.toCompletableFuture().isCompletedExceptionally());
        final CompletionStage<Void> test = rpcResponse.thenAccept(status -> {
            assertEquals(Code.OK.getNumber(), status.getCode());
=======
        final CompletableFuture<UStatus> rpcResponse = RpcMapper.mapResponse(
                WithUStatusCodeHappyPath.invokeMethod(buildTopic(), payload, buildUAttributes()), UStatus.class);

        assertFalse(rpcResponse.isCompletedExceptionally());
        final CompletableFuture<Void> test = rpcResponse.thenAccept(status -> {
            assertEquals(UCode.OK, status.getCode());
>>>>>>> 8261b702
            assertEquals("all good", status.getMessage());
        });
        assertFalse(test.toCompletableFuture().isCompletedExceptionally());
    }

    @Test
    @DisplayName("Invoke method that expects a UStatus payload and returns successfully with OK UStatus in the payload," +
            " mapResponseToResult")
    void test_success_invoke_method_happy_flow_that_returns_status_using_mapResponseToResultToRpcResponse() {
        UPayload payload = buildUPayload();
<<<<<<< HEAD
        final CompletionStage<RpcResult<Status>> rpcResponse = RpcMapper.mapResponseToResult(
                WithStatusCodeHappyPath.invokeMethod(buildTopic(), payload, buildUAttributes()), Status.class);
=======
        final CompletableFuture<RpcResult<UStatus>> rpcResponse = RpcMapper.mapResponseToResult(
                WithUStatusCodeHappyPath.invokeMethod(buildTopic(), payload, buildUAttributes()), UStatus.class);
>>>>>>> 8261b702

        assertFalse(rpcResponse.toCompletableFuture().isCompletedExceptionally());
        final CompletionStage<Void> test = rpcResponse.thenAccept(RpcResult -> {
            assertTrue(RpcResult.isSuccess());
            assertEquals(UCode.OK, RpcResult.successValue().getCode());
            assertEquals("all good", RpcResult.successValue().getMessage());
        });
        assertFalse(test.toCompletableFuture().isCompletedExceptionally());
    }

    @Test
    void test_unpack_payload_failed() {
        Any payload = Any.pack(Int32Value.of(3));
        Exception exception = assertThrows(RuntimeException.class,
                () -> RpcMapper.unpackPayload(payload, UStatus.class));
        assertEquals(exception.getMessage(),
                "Type of the Any message does not match the given class. [org.eclipse.uprotocol.v1.UStatus]");
    }

    @Test
    @DisplayName("test invalid payload that is not of type any")
    void test_invalid_payload_that_is_not_type_any() {
        UPayload payload = buildUPayload();
<<<<<<< HEAD
        final CompletionStage<Status> rpcResponse = RpcMapper.mapResponse(
                ThatBarfsCrapyPayload.invokeMethod(buildTopic(), payload, buildUAttributes()), Status.class);
=======
        final CompletableFuture<UStatus> rpcResponse = RpcMapper.mapResponse(
                ThatBarfsCrapyPayload.invokeMethod(buildTopic(), payload, buildUAttributes()), UStatus.class);
>>>>>>> 8261b702

        assertTrue(rpcResponse.toCompletableFuture().isCompletedExceptionally());
        Exception exception = assertThrows(java.util.concurrent.ExecutionException.class, rpcResponse.toCompletableFuture()::get);
        assertEquals(exception.getMessage(),
                "java.lang.RuntimeException: Protocol message contained an invalid tag (zero). [org.eclipse.uprotocol.v1" +
                        ".UStatus]");
        ;
    }

    @Test
    @DisplayName("test invalid payload that is not of type any")
    void test_invalid_payload_that_is_not_type_any_map_to_result() throws Exception {
        UPayload payload = buildUPayload();
<<<<<<< HEAD
        final CompletionStage<RpcResult<Status>> rpcResponse = RpcMapper.mapResponseToResult(
                ThatBarfsCrapyPayload.invokeMethod(buildTopic(), payload, buildUAttributes()), Status.class);

        assertTrue(rpcResponse.toCompletableFuture().get().isFailure());
        Status status = Status.newBuilder().setCode(2).setMessage("Protocol message contained an invalid tag (zero). [com.google.rpc.Status]").build();
        assertEquals(status, rpcResponse.toCompletableFuture().get().failureValue());


=======
        final CompletableFuture<RpcResult<UStatus>> rpcResponse = RpcMapper.mapResponseToResult(
                ThatBarfsCrapyPayload.invokeMethod(buildTopic(), payload, buildUAttributes()), UStatus.class);

        assertTrue(rpcResponse.isCompletedExceptionally());
        Exception exception = assertThrows(java.util.concurrent.ExecutionException.class, rpcResponse::get);
        assertEquals(exception.getMessage(),
                "java.lang.RuntimeException: Protocol message contained an invalid tag (zero). [org.eclipse.uprotocol.v1" +
                        ".UStatus]");
        ;
>>>>>>> 8261b702
    }

    @Test
    void what_the_stub_looks_like() throws InterruptedException {

        RpcClient client = new RpcClient() {
            @Override
            public CompletionStage<UPayload> invokeMethod(UUri topic, UPayload payload, UAttributes attributes) {
                return CompletableFuture.completedFuture(UPayload.getDefaultInstance());
            }
        };

        //Stub code

        UPayload payload = buildUPayload();
        final CompletionStage<UPayload> invokeMethodResponse = client.invokeMethod(buildTopic(), payload,
                buildUAttributes());

        CompletionStage<io.cloudevents.v1.proto.CloudEvent> stubReturnValue = rpcResponse(invokeMethodResponse);
        assertFalse(stubReturnValue.toCompletableFuture().isCancelled());

    }

}<|MERGE_RESOLUTION|>--- conflicted
+++ resolved
@@ -66,13 +66,8 @@
 
     RpcClient WithUStatusCodeInsteadOfHappyPath = new RpcClient() {
         @Override
-<<<<<<< HEAD
-        public CompletionStage<UPayload> invokeMethod(UUri topic, UPayload payload, UAttributes attributes) {
-            Status status = Status.newBuilder().setCode(Code.INVALID_ARGUMENT_VALUE).setMessage("boom").build();
-=======
-        public CompletableFuture<UPayload> invokeMethod(UUri topic, UPayload payload, UAttributes attributes) {
+        public CompletionStage<UPayload> invokeMethod(UUri topic, UPayload payload, UAttributes attributes) {
             UStatus status = UStatus.newBuilder().setCode(UCode.INVALID_ARGUMENT).setMessage("boom").build();
->>>>>>> 8261b702
             Any any = Any.pack(status);
             UPayload data = UPayload.newBuilder()
                 .setFormat(UPayloadFormat.UPAYLOAD_FORMAT_PROTOBUF)
@@ -84,13 +79,8 @@
 
     RpcClient WithUStatusCodeHappyPath = new RpcClient() {
         @Override
-<<<<<<< HEAD
-        public CompletionStage<UPayload> invokeMethod(UUri topic, UPayload payload, UAttributes attributes) {
-            Status status = Status.newBuilder().setCode(Code.OK_VALUE).setMessage("all good").build();
-=======
-        public CompletableFuture<UPayload> invokeMethod(UUri topic, UPayload payload, UAttributes attributes) {
+        public CompletionStage<UPayload> invokeMethod(UUri topic, UPayload payload, UAttributes attributes) {
             UStatus status = UStatus.newBuilder().setCode(UCode.OK).setMessage("all good").build();
->>>>>>> 8261b702
             Any any = Any.pack(status);
             UPayload data = UPayload.newBuilder()
                 .setFormat(UPayloadFormat.UPAYLOAD_FORMAT_PROTOBUF)
@@ -230,13 +220,8 @@
     @Test
     void test_compose_that_returns_status() throws ExecutionException, InterruptedException {
         UPayload payload = buildUPayload();
-<<<<<<< HEAD
         final CompletionStage<RpcResult<Int32Value>> rpcResponse = RpcMapper.mapResponseToResult(
-                        WithStatusCodeInsteadOfHappyPath.invokeMethod(buildTopic(), payload, buildUAttributes()),
-=======
-        final CompletableFuture<RpcResult<Int32Value>> rpcResponse = RpcMapper.mapResponseToResult(
                         WithUStatusCodeInsteadOfHappyPath.invokeMethod(buildTopic(), payload, buildUAttributes()),
->>>>>>> 8261b702
                         Int32Value.class).thenApply(ur -> ur.map(i -> Int32Value.of(i.getValue() + 5)))
                 .exceptionally(exception -> {
                     System.out.println("in exceptionally");
@@ -248,15 +233,9 @@
             assertEquals(UCode.INVALID_ARGUMENT, RpcResult.failureValue().getCode());
             assertEquals("boom", RpcResult.failureValue().getMessage());
         });
-<<<<<<< HEAD
-        assertFalse(test.toCompletableFuture().isCompletedExceptionally());
-        assertEquals(rpcResponse.toCompletableFuture().get().failureValue().getCode(), Code.INVALID_ARGUMENT_VALUE);
-        assertFalse(test.toCompletableFuture().isCompletedExceptionally());
-=======
-        assertFalse(test.isCompletedExceptionally());
-        assertEquals(rpcResponse.get().failureValue().getCode(), UCode.INVALID_ARGUMENT);
-        assertFalse(test.isCompletedExceptionally());
->>>>>>> 8261b702
+        assertFalse(test.toCompletableFuture().isCompletedExceptionally());
+        assertEquals(rpcResponse.toCompletableFuture().get().failureValue().getCode(), Code.INVALID_ARGUMENT);
+        assertFalse(test.toCompletableFuture().isCompletedExceptionally());
     }
 
     @Test
@@ -369,13 +348,8 @@
     @Test
     void test_fail_invoke_method_when_invoke_method_returns_a_status_using_mapResponse() {
         UPayload payload = buildUPayload();
-<<<<<<< HEAD
         final CompletionStage<io.cloudevents.v1.proto.CloudEvent> rpcResponse = RpcMapper.mapResponse(
-                WithStatusCodeInsteadOfHappyPath.invokeMethod(buildTopic(), payload, buildUAttributes()),
-=======
-        final CompletableFuture<io.cloudevents.v1.proto.CloudEvent> rpcResponse = RpcMapper.mapResponse(
                 WithUStatusCodeInsteadOfHappyPath.invokeMethod(buildTopic(), payload, buildUAttributes()),
->>>>>>> 8261b702
                 io.cloudevents.v1.proto.CloudEvent.class);
 
         assertTrue(rpcResponse.toCompletableFuture().isCompletedExceptionally());
@@ -449,11 +423,7 @@
     void test_fail_invoke_method_when_invoke_method_returns_a_status() {
         //Stub code
         UPayload data = buildUPayload();
-<<<<<<< HEAD
-        final CompletionStage<UPayload> rpcResponse = WithStatusCodeInsteadOfHappyPath.invokeMethod(buildTopic(),
-=======
-        final CompletableFuture<UPayload> rpcResponse = WithUStatusCodeInsteadOfHappyPath.invokeMethod(buildTopic(),
->>>>>>> 8261b702
+        final CompletionStage<UPayload> rpcResponse = WithUStatusCodeInsteadOfHappyPath.invokeMethod(buildTopic(),
                 data, buildUAttributes());
 
         final CompletionStage<io.cloudevents.v1.proto.CloudEvent> stubReturnValue = rpcResponse.handle(
@@ -586,21 +556,12 @@
     @DisplayName("Invoke method that expects a UStatus payload and returns successfully with OK UStatus in the payload")
     void test_success_invoke_method_happy_flow_that_returns_status_using_mapResponse() {
         UPayload payload = buildUPayload();
-<<<<<<< HEAD
-        final CompletionStage<Status> rpcResponse = RpcMapper.mapResponse(
-                WithStatusCodeHappyPath.invokeMethod(buildTopic(), payload, buildUAttributes()), Status.class);
-
-        assertFalse(rpcResponse.toCompletableFuture().isCompletedExceptionally());
+        final CompletionStage<UStatus> rpcResponse = RpcMapper.mapResponse(
+                WithUStatusCodeHappyPath.invokeMethod(buildTopic(), payload, buildUAttributes()), UStatus.class);
+
+        assertFalse(rpcResponse.isCompletedExceptionally());
         final CompletionStage<Void> test = rpcResponse.thenAccept(status -> {
-            assertEquals(Code.OK.getNumber(), status.getCode());
-=======
-        final CompletableFuture<UStatus> rpcResponse = RpcMapper.mapResponse(
-                WithUStatusCodeHappyPath.invokeMethod(buildTopic(), payload, buildUAttributes()), UStatus.class);
-
-        assertFalse(rpcResponse.isCompletedExceptionally());
-        final CompletableFuture<Void> test = rpcResponse.thenAccept(status -> {
             assertEquals(UCode.OK, status.getCode());
->>>>>>> 8261b702
             assertEquals("all good", status.getMessage());
         });
         assertFalse(test.toCompletableFuture().isCompletedExceptionally());
@@ -611,13 +572,8 @@
             " mapResponseToResult")
     void test_success_invoke_method_happy_flow_that_returns_status_using_mapResponseToResultToRpcResponse() {
         UPayload payload = buildUPayload();
-<<<<<<< HEAD
-        final CompletionStage<RpcResult<Status>> rpcResponse = RpcMapper.mapResponseToResult(
-                WithStatusCodeHappyPath.invokeMethod(buildTopic(), payload, buildUAttributes()), Status.class);
-=======
-        final CompletableFuture<RpcResult<UStatus>> rpcResponse = RpcMapper.mapResponseToResult(
+        final CompletionStage<RpcResult<UStatus>> rpcResponse = RpcMapper.mapResponseToResult(
                 WithUStatusCodeHappyPath.invokeMethod(buildTopic(), payload, buildUAttributes()), UStatus.class);
->>>>>>> 8261b702
 
         assertFalse(rpcResponse.toCompletableFuture().isCompletedExceptionally());
         final CompletionStage<Void> test = rpcResponse.thenAccept(RpcResult -> {
@@ -641,13 +597,8 @@
     @DisplayName("test invalid payload that is not of type any")
     void test_invalid_payload_that_is_not_type_any() {
         UPayload payload = buildUPayload();
-<<<<<<< HEAD
-        final CompletionStage<Status> rpcResponse = RpcMapper.mapResponse(
-                ThatBarfsCrapyPayload.invokeMethod(buildTopic(), payload, buildUAttributes()), Status.class);
-=======
-        final CompletableFuture<UStatus> rpcResponse = RpcMapper.mapResponse(
+        final CompletionStage<UStatus> rpcResponse = RpcMapper.mapResponse(
                 ThatBarfsCrapyPayload.invokeMethod(buildTopic(), payload, buildUAttributes()), UStatus.class);
->>>>>>> 8261b702
 
         assertTrue(rpcResponse.toCompletableFuture().isCompletedExceptionally());
         Exception exception = assertThrows(java.util.concurrent.ExecutionException.class, rpcResponse.toCompletableFuture()::get);
@@ -661,26 +612,12 @@
     @DisplayName("test invalid payload that is not of type any")
     void test_invalid_payload_that_is_not_type_any_map_to_result() throws Exception {
         UPayload payload = buildUPayload();
-<<<<<<< HEAD
-        final CompletionStage<RpcResult<Status>> rpcResponse = RpcMapper.mapResponseToResult(
-                ThatBarfsCrapyPayload.invokeMethod(buildTopic(), payload, buildUAttributes()), Status.class);
+        final CompletionStage<RpcResult<UStatus>> rpcResponse = RpcMapper.mapResponseToResult(
+                ThatBarfsCrapyPayload.invokeMethod(buildTopic(), payload, buildUAttributes()), UStatus.class);
 
         assertTrue(rpcResponse.toCompletableFuture().get().isFailure());
-        Status status = Status.newBuilder().setCode(2).setMessage("Protocol message contained an invalid tag (zero). [com.google.rpc.Status]").build();
+        UStatus status = UStatus.newBuilder().setCode(UCode.UNKNOWN).setMessage("Protocol message contained an invalid tag (zero). [org.eclipse.uprotocol.v1.UStatus]").build();
         assertEquals(status, rpcResponse.toCompletableFuture().get().failureValue());
-
-
-=======
-        final CompletableFuture<RpcResult<UStatus>> rpcResponse = RpcMapper.mapResponseToResult(
-                ThatBarfsCrapyPayload.invokeMethod(buildTopic(), payload, buildUAttributes()), UStatus.class);
-
-        assertTrue(rpcResponse.isCompletedExceptionally());
-        Exception exception = assertThrows(java.util.concurrent.ExecutionException.class, rpcResponse::get);
-        assertEquals(exception.getMessage(),
-                "java.lang.RuntimeException: Protocol message contained an invalid tag (zero). [org.eclipse.uprotocol.v1" +
-                        ".UStatus]");
-        ;
->>>>>>> 8261b702
     }
 
     @Test
