/*
 * Copyright (c) 2023 General Motors GTO LLC
 *
 * Licensed to the Apache Software Foundation (ASF) under one
 * or more contributor license agreements.  See the NOTICE file
 * distributed with this work for additional information
 * regarding copyright ownership.  The ASF licenses this file
 * to you under the Apache License, Version 2.0 (the
 * "License"); you may not use this file except in compliance
 * with the License.  You may obtain a copy of the License at
 *
 *   http://www.apache.org/licenses/LICENSE-2.0
 *
 * Unless required by applicable law or agreed to in writing,
 * software distributed under the License is distributed on an
 * "AS IS" BASIS, WITHOUT WARRANTIES OR CONDITIONS OF ANY
 * KIND, either express or implied.  See the License for the
 * specific language governing permissions and limitations
 * under the License.
 * SPDX-FileType: SOURCE
 * SPDX-FileCopyrightText: 2023 General Motors GTO LLC
 * SPDX-License-Identifier: Apache-2.0
 */

package org.eclipse.uprotocol.transport.builder;

import org.eclipse.uprotocol.uri.factory.UResourceBuilder;
import org.eclipse.uprotocol.v1.*;
import org.junit.jupiter.api.Test;

import static org.junit.jupiter.api.Assertions.assertEquals;
import static org.junit.jupiter.api.Assertions.assertNotNull;

public class UAttributesBuilderTest {

    @Test
    public void testPublish() {
        UAttributesBuilder builder = UAttributesBuilder.publish(buildSource(), UPriority.UPRIORITY_CS1);
        assertNotNull(builder);
        UAttributes attributes = builder.build();
        assertNotNull(attributes);
        assertEquals(UMessageType.UMESSAGE_TYPE_PUBLISH, attributes.getType());
        assertEquals(UPriority.UPRIORITY_CS1, attributes.getPriority());
    }

    @Test
    public void testNotification() {
        UUri sink = buildSink();
        UAttributesBuilder builder = UAttributesBuilder.notification(buildSource(), sink, UPriority.UPRIORITY_CS1);
        assertNotNull(builder);
        UAttributes attributes = builder.build();
        assertNotNull(attributes);
        assertEquals(UMessageType.UMESSAGE_TYPE_PUBLISH, attributes.getType());
        assertEquals(UPriority.UPRIORITY_CS1, attributes.getPriority());
        assertEquals(sink, attributes.getSink());
    }

    @Test
    public void testRequest() {
        UUri sink = buildSink();
        Integer ttl = 1000;
        UAttributesBuilder builder = UAttributesBuilder.request(buildSource(), sink, UPriority.UPRIORITY_CS4, ttl);
        assertNotNull(builder);
        UAttributes attributes = builder.build();
        assertNotNull(attributes);
        assertEquals(UMessageType.UMESSAGE_TYPE_REQUEST, attributes.getType());
        assertEquals(UPriority.UPRIORITY_CS4, attributes.getPriority());
        assertEquals(sink, attributes.getSink());
        assertEquals(ttl, attributes.getTtl());
    }

    @Test
    public void testResponse() {
        UUri sink = buildSink();
        UUID reqId = getUUID();
        UAttributesBuilder builder = UAttributesBuilder.response(buildSource(), sink, UPriority.UPRIORITY_CS6, reqId);
        assertNotNull(builder);
        UAttributes attributes = builder.build();
        assertNotNull(attributes);
        assertEquals(UMessageType.UMESSAGE_TYPE_RESPONSE, attributes.getType());
        assertEquals(UPriority.UPRIORITY_CS6, attributes.getPriority());
        assertEquals(sink, attributes.getSink());
        assertEquals(reqId, attributes.getReqid());
    }

    @Test
    public void testBuild() {
        final UUID reqId = getUUID();
<<<<<<< HEAD
        UAttributesBuilder builder = UAttributesBuilder.publish(UPriority.UPRIORITY_CS1).withTtl(1000).withToken("test_token")
                .withSink(buildSink()).withPermissionLevel(2).withCommStatus(1).withReqId(reqId).withTraceparent("myParents");
=======
        UAttributesBuilder builder = UAttributesBuilder.publish(buildSource(), UPriority.UPRIORITY_CS1).withTtl(1000).withToken("test_token")
                .withSink(buildSink()).withPermissionLevel(2).withCommStatus(1).withReqId(reqId);
>>>>>>> 53640f02
        UAttributes attributes = builder.build();
        assertNotNull(attributes);
        assertEquals(UMessageType.UMESSAGE_TYPE_PUBLISH, attributes.getType());
        assertEquals(UPriority.UPRIORITY_CS1, attributes.getPriority());
        assertEquals(1000, attributes.getTtl());
        assertEquals("test_token", attributes.getToken());
        assertEquals(buildSink(), attributes.getSink());
        assertEquals(2, attributes.getPermissionLevel());
        assertEquals(1, attributes.getCommstatus());
        assertEquals(reqId, attributes.getReqid());
        assertEquals("myParents", attributes.getTraceparent());
    }

    private UUri buildSink() {
        return UUri.newBuilder().setAuthority(UAuthority.newBuilder().setName("vcu.someVin.veh.ultifi.gm.com"))
                .setEntity(UEntity.newBuilder().setName("petapp.ultifi.gm.com").setVersionMajor(1))
                .setResource(UResourceBuilder.forRpcResponse()).build();
    }

    private UUID getUUID() {
        java.util.UUID uuid_java = java.util.UUID.randomUUID();
        return UUID.newBuilder().setMsb(uuid_java.getMostSignificantBits()).setLsb(uuid_java.getLeastSignificantBits())
                .build();
    }

    private UUri buildSource() {
        return UUri.newBuilder()
                .setEntity(UEntity.newBuilder().setName("hartley_app").setVersionMajor(1))
                .setResource(UResourceBuilder.forRpcResponse()).build();
    }
}<|MERGE_RESOLUTION|>--- conflicted
+++ resolved
@@ -86,13 +86,9 @@
     @Test
     public void testBuild() {
         final UUID reqId = getUUID();
-<<<<<<< HEAD
-        UAttributesBuilder builder = UAttributesBuilder.publish(UPriority.UPRIORITY_CS1).withTtl(1000).withToken("test_token")
+
+        UAttributesBuilder builder = UAttributesBuilder.publish(buildSource(), UPriority.UPRIORITY_CS1).withTtl(1000).withToken("test_token")
                 .withSink(buildSink()).withPermissionLevel(2).withCommStatus(1).withReqId(reqId).withTraceparent("myParents");
-=======
-        UAttributesBuilder builder = UAttributesBuilder.publish(buildSource(), UPriority.UPRIORITY_CS1).withTtl(1000).withToken("test_token")
-                .withSink(buildSink()).withPermissionLevel(2).withCommStatus(1).withReqId(reqId);
->>>>>>> 53640f02
         UAttributes attributes = builder.build();
         assertNotNull(attributes);
         assertEquals(UMessageType.UMESSAGE_TYPE_PUBLISH, attributes.getType());
