--- conflicted
+++ resolved
@@ -112,13 +112,8 @@
                     return calculateStatusResult(any);
                 }
             } catch (InvalidProtocolBufferException e) {
-<<<<<<< HEAD
-                exception = new RuntimeException(String.format("%s [%s]", e.getMessage(), Status.class.getName()), e);
+                exception = new RuntimeException(String.format("%s [%s]", e.getMessage(), UStatus.class.getName()), e);
                 return RpcResult.failure(exception.getMessage(), exception);
-
-=======
-                throw new RuntimeException(String.format("%s [%s]", e.getMessage(), UStatus.class.getName()), e);
->>>>>>> 8261b702
             }
             
             // Some other type instead of the expected one
