--- conflicted
+++ resolved
@@ -340,21 +340,6 @@
      * @return returns the string representation of the UMessageType
      * 
      */
-<<<<<<< HEAD
-    static String getEventType(UMessageType type){
-        switch (type) {
-            case UMESSAGE_TYPE_NOTIFICATION:
-                return "not.v1";
-            case UMESSAGE_TYPE_PUBLISH:
-                return "pub.v1";
-            case UMESSAGE_TYPE_REQUEST:
-                return "req.v1";
-            case UMESSAGE_TYPE_RESPONSE:
-                return "res.v1";
-            default:
-                return "";
-        }
-=======
     static String getEventType(UMessageType type) {
         return getCeName(type.getValueDescriptor());
     }
@@ -380,7 +365,6 @@
             .map(v -> UPriority.forNumber(v.getNumber()))
             .findFirst()
             .orElse(UPriority.UNRECOGNIZED);
->>>>>>> da47d2f6
     }
 
     /**
@@ -395,21 +379,6 @@
      * 
      * @return returns the UMessageType
      */
-<<<<<<< HEAD
-    static UMessageType getMessageType(CloudEvent cloudEvent) {
-        switch (cloudEvent.getType()){
-            case "pub.v1":
-                return UMessageType.UMESSAGE_TYPE_PUBLISH;
-            case "req.v1":
-                return UMessageType.UMESSAGE_TYPE_REQUEST;
-            case "res.v1":
-                return UMessageType.UMESSAGE_TYPE_RESPONSE;
-            case "not.v1":
-                return UMessageType.UMESSAGE_TYPE_NOTIFICATION;
-            default:
-                return UMessageType.UMESSAGE_TYPE_UNSPECIFIED;
-        }
-=======
     static UMessageType getMessageType(String ce_type){
         return UMessageType.getDescriptor().getValues().stream()
             .filter(v -> v.getOptions().hasExtension(UprotocolOptions.ceName) &&
@@ -417,7 +386,6 @@
             .map(v -> UMessageType.forNumber(v.getNumber()))
             .findFirst()
             .orElse(UMessageType.UNRECOGNIZED);
->>>>>>> da47d2f6
     }
 
     /**
