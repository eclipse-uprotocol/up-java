<?xml version="1.0" encoding="UTF-8"?>
<!--
 * Copyright (c) 2023 General Motors GTO LLC.
 * 
 * This program and the accompanying materials are made available under the
 * terms of the Eclipse Public License v. 2.0 which is available at
 * http://www.eclipse.org/legal/epl-2.0.
 * 
 * SPDX-FileType: DOCUMENTATION
 * SPDX-FileCopyrightText: 2023 General Motors GTO LLC
 * SPDX-License-Identifier: Apache-2.0
-->
<project xmlns="http://maven.apache.org/POM/4.0.0" xmlns:xsi="http://www.w3.org/2001/XMLSchema-instance" xsi:schemaLocation="http://maven.apache.org/POM/4.0.0 http://maven.apache.org/xsd/maven-4.0.0.xsd">

    <modelVersion>4.0.0</modelVersion>

    <groupId>org.eclipse.uprotocol</groupId>
    <artifactId>up-java</artifactId>
    <name>Java Library for uProtocol</name>
    <description>Language specific uProtocol library for building and using UUri, UUID, UAttributes, UTransport, and more</description>
    <version>1.5.8-SNAPSHOT</version>
    <packaging>jar</packaging>
    <url>https://github.com/eclipse-uprotocol/up-java/</url>    

    <properties>
        <java.version>11</java.version>
        <project.build.sourceEncoding>UTF-8</project.build.sourceEncoding>
        <maven.compiler.source>11</maven.compiler.source>
        <maven.compiler.target>11</maven.compiler.target>
        <project.reporting.outputEncoding>UTF-8</project.reporting.outputEncoding>
        <junit.platform.version>1.9.1</junit.platform.version>
        <junit-jupiter.version>5.9.1</junit-jupiter.version>
        <junit.version>4.12</junit.version>
        <maven-surefire-plugin.version>3.0.0-M5</maven-surefire-plugin.version>
        <slf4j.version>2.6.18</slf4j.version>
        <cloudevents.version>2.4.2</cloudevents.version>
        <protobuf.version>3.21.10</protobuf.version>
<<<<<<< HEAD
        <git.up.repo.url>https://github.com/eclipse-uprotocol/up-core-api.git</git.up.repo.url>
        <git.up.tag.name>uprotocol-core-api-1.5.5</git.up.tag.name>
=======
        <git.tag.name>uprotocol-core-api-1.5.6</git.tag.name>
>>>>>>> 53640f02
    </properties>

    <licenses>
      <license>
        <name>The Apache License, Version 2.0</name>
        <url>http://www.apache.org/licenses/LICENSE-2.0.txt</url>
      </license>
    </licenses>


    <developers>
        <developer>
          <name>Steven Hartley</name>
          <email>steven.hartley@gm.com</email>
          <organization>General Motors</organization>
          <organizationUrl>https://www.gm.com</organizationUrl>
        </developer>
    </developers>

    <scm>
        <connection>scm:git:${project.scm.url}</connection>
        <developerConnection>scm:git:${project.scm.url}</developerConnection>
        <url>https://github.com/eclipse-uprotocol/up-java.git</url>
      <tag>HEAD</tag>
    </scm>

    <build>
        <extensions>
            <extension>
                <groupId>kr.motd.maven</groupId>
                <artifactId>os-maven-plugin</artifactId>
                <version>1.6.2</version>
            </extension>
        </extensions>

        <plugins>
            <plugin>
                <groupId>org.codehaus.mojo</groupId>
                <artifactId>exec-maven-plugin</artifactId>
                <version>3.0.0</version>
                <executions>
                    <execution>
                        <id>clone-repository</id>
                        <phase>generate-sources</phase>
                        <goals>
                            <goal>exec</goal>
                        </goals>
                        <configuration>
                            <executable>git</executable>

                            <arguments>
                                <argument>clone</argument>
                                <argument>--branch</argument>
                                <argument>${git.up.tag.name}</argument>
                                <argument>${git.up.repo.url}</argument>
                                <argument>${project.build.directory}/up-core-api</argument>
                            </arguments>
                            <!-- Allow non-zero exit code (error) -->
                            <successCodes>
                                <successCode>0</successCode>
                                <successCode>128</successCode> <!-- Git error code for existing repository -->
                            </successCodes>
                        </configuration>
                    </execution>
                    <execution>
                        <id>pull-repository</id>
                        <phase>generate-sources</phase>
                        <goals>
                            <goal>exec</goal>
                        </goals>
                        <configuration>
                            <executable>git</executable>
                            <workingDirectory>${project.build.directory}/up-core-api</workingDirectory>
                            <arguments>
                                <argument>pull</argument>
                                <argument>origin</argument>
                                <argument>${git.up.tag.name}</argument>
                            </arguments>
                        </configuration>
                    </execution>
                </executions>
            </plugin>
            <plugin>
                <groupId>org.apache.maven.plugins</groupId>
                <artifactId>maven-compiler-plugin</artifactId>
                <configuration>
                    <source>${java.version}</source>
                    <target>${java.version}</target>
                </configuration>
                <version>3.10.1</version> <!-- 3.8.1 -->
            </plugin>
            <!-- clean lifecycle, see https://maven.apache.org/ref/current/maven-core/lifecycles.html#clean_Lifecycle -->
            <plugin>
                <groupId>org.apache.maven.plugins</groupId>
                <artifactId>maven-clean-plugin</artifactId>
                <version>3.1.0</version>
            </plugin>
            <!-- default lifecycle, jar packaging: see https://maven.apache.org/ref/current/maven-core/default-bindings.html#Plugin_bindings_for_jar_packaging -->
            <plugin>
                <groupId>org.apache.maven.plugins</groupId>
                <artifactId>maven-resources-plugin</artifactId>
                <version>3.1.0</version>
            </plugin>
            <plugin>
                <groupId>org.xolstice.maven.plugins</groupId>
                <artifactId>protobuf-maven-plugin</artifactId>
                <version>0.6.1</version> <!-- Use the latest version -->
                <executions>
                    <execution>
                        <goals>
                            <goal>compile</goal>
                        </goals>
                    </execution>
                </executions>
                <configuration>
                    <protocArtifact>com.google.protobuf:protoc:3.17.3:exe:${os.detected.classifier}</protocArtifact>
                    <protoSourceRoot>${project.build.directory}/up-core-api/uprotocol</protoSourceRoot>
                    <outputDirectory>${project.build.directory}/generated-sources/protobuf/java</outputDirectory>

                </configuration>
            </plugin>
            <plugin>
                <artifactId>maven-surefire-plugin</artifactId>
                <version>${maven-surefire-plugin.version}</version> <!--  ${maven-surefire-plugin.version} 2.22.1 3.0.0-M1 3.0.0-M5-->
                <configuration>
                    <!--  allow to use unnamed modules -->
                    <useModulePath>false</useModulePath>
                    <argLine>${argLine}</argLine>
                </configuration>
            </plugin>
            <plugin>
                <artifactId>maven-jar-plugin</artifactId>
                <version>3.0.2</version>
            </plugin>
            <plugin>
                <artifactId>maven-install-plugin</artifactId>
                <version>2.5.2</version>
            </plugin>
            <plugin>
                <groupId>org.apache.maven.plugins</groupId>
                <artifactId>maven-project-info-reports-plugin</artifactId>
                <version>3.4.1</version>
            </plugin>
            <plugin>
                <groupId>org.jacoco</groupId>
                <artifactId>jacoco-maven-plugin</artifactId>
                <version>0.8.8</version>
                <executions>
                    <execution>
                        <goals>
                            <goal>prepare-agent</goal>
                        </goals>
                    </execution>
                    <!-- attached to Maven test phase -->
                    <execution>
                        <id>report</id>
                        <phase>test</phase>
                        <goals>
                            <goal>report</goal>
                        </goals>
                    </execution>
                </executions>
            </plugin>

            <plugin>
               <groupId>org.apache.maven.plugins</groupId>
               <artifactId>maven-source-plugin</artifactId>
               <version>3.3.0</version>
               <executions>
                  <execution>
                     <id>attach-sources</id>
                     <goals>
                        <goal>jar-no-fork</goal>
                     </goals>
                  </execution>
               </executions>
            </plugin>
            <plugin>
                <groupId>org.apache.maven.plugins</groupId>
                <artifactId>maven-javadoc-plugin</artifactId>
                <version>3.6.0</version>
                <configuration>
                    <doclint>all,-missing,-reference</doclint>
                </configuration>
                <executions>
                    <execution>
                        <id>attach-javadocs</id>
                        <goals>
                            <goal>jar</goal>
                        </goals>
                    </execution>
                </executions>
            </plugin>
            <plugin>
                <groupId>org.eclipse.dash</groupId>
                <artifactId>license-tool-plugin</artifactId>
                <version>1.0.2</version>
                <executions>
                    <execution>
                        <id>license-check</id>
                        <phase>deploy</phase>
                        <goals>
                            <goal>license-check</goal>
                        </goals>
                    </execution>
                </executions>
            </plugin>

            <plugin>
               <groupId>org.sonatype.plugins</groupId>
               <artifactId>nexus-staging-maven-plugin</artifactId>
               <version>1.6.13</version>
               <extensions>true</extensions>
               <configuration>
                 <serverId>ossrh</serverId>
                 <nexusUrl>https://oss.sonatype.org/</nexusUrl>
                 <autoReleaseAfterClose>true</autoReleaseAfterClose>
                 <stagingProgressTimeoutMinutes>10</stagingProgressTimeoutMinutes>
               </configuration>
            </plugin>
            <plugin>
                <groupId>org.apache.maven.plugins</groupId>
                <artifactId>maven-release-plugin</artifactId>
                <version>3.0.1</version>
                <configuration>
                    <useReleaseProfile>false</useReleaseProfile>
                    <releaseProfiles>release</releaseProfiles>
                    <goals>deploy</goals>
                </configuration>
            </plugin>

        </plugins>
    </build>

    <dependencyManagement>
        <dependencies>

            <dependency>
                <groupId>io.cloudevents</groupId>
                <artifactId>cloudevents-protobuf</artifactId>
                <version>2.4.2</version>
            </dependency>


            <dependency>
                <groupId>com.google.errorprone</groupId>
                <artifactId>error_prone_annotations</artifactId>
                <version>2.11.0</version>
            </dependency>


            <dependency>
                <groupId>org.checkerframework</groupId>
                <artifactId>checker-qual</artifactId>
                <version>3.12.0</version>
            </dependency>

            <dependency>
                <groupId>com.google.protobuf</groupId>
                <artifactId>protobuf-bom</artifactId>
                <version>${protobuf.version}</version>
                <scope>import</scope>
                <type>pom</type>
            </dependency>

            <!-- CloudEvents Java SDK https://github.com/cloudevents/sdk-java -->
            <!-- https://github.com/cloudevents/sdk-java/pull/526 bump the version to fix serialization issue -->
            <dependency>
                <groupId>io.cloudevents</groupId>
                <artifactId>cloudevents-bom</artifactId>
                <version>${cloudevents.version}</version>
                <type>pom</type>
                <scope>import</scope>
            </dependency>

            <dependency>
                <groupId>nl.jqno.equalsverifier</groupId>
                <artifactId>equalsverifier</artifactId>
                <version>3.14.1</version>
                <scope>test</scope>
            </dependency>

            <!--JUnit Jupiter Engine to depend on the JUnit5 engine and JUnit 5 API -->
            <dependency>
                <groupId>org.junit.jupiter</groupId>
                <artifactId>junit-jupiter-engine</artifactId>
                <version>${junit-jupiter.version}</version>
                <scope>test</scope>
            </dependency>

        </dependencies>
    </dependencyManagement>

    <dependencies>
        <!-- Testing -->
        <dependency>
            <groupId>nl.jqno.equalsverifier</groupId>
            <artifactId>equalsverifier</artifactId>
            <version>3.14.1</version>
            <scope>test</scope>
        </dependency>

        <!--JUnit Jupiter Engine to depend on the JUnit5 engine and JUnit 5 API -->
        <dependency>
            <groupId>org.junit.jupiter</groupId>
            <artifactId>junit-jupiter-engine</artifactId>
            <scope>test</scope>
        </dependency>

        <!-- https://mvnrepository.com/artifact/io.cloudevents/cloudevents-protobuf -->
        <dependency>
            <groupId>io.cloudevents</groupId>
            <artifactId>cloudevents-protobuf</artifactId>
            
        </dependency>

        <!-- CloudEvents support https://cloudevents.github.io/sdk-java/  https://github.com/cloudevents/sdk-java-->
        <dependency>
            <groupId>io.cloudevents</groupId>
            <artifactId>cloudevents-core</artifactId>
        </dependency>
        <dependency>
            <groupId>io.cloudevents</groupId>
            <artifactId>cloudevents-api</artifactId>
        </dependency>
        <dependency>
            <groupId>io.cloudevents</groupId>
            <artifactId>cloudevents-json-jackson</artifactId>
        </dependency>

        <dependency>
            <groupId>com.google.protobuf</groupId>
            <artifactId>protobuf-java</artifactId>
        </dependency>


        <!-- https://search.maven.org/artifact/com.github.f4b6a3/uuid-creator -->
        <dependency>
            <groupId>com.github.f4b6a3</groupId>
            <artifactId>uuid-creator</artifactId>
            <version>5.1.2</version>
        </dependency>

        <dependency>
            <groupId>commons-validator</groupId>
            <artifactId>commons-validator</artifactId>
            <version>1.7</version>
        </dependency>

        <!-- JSON library for JUnit test cases -->
        <dependency>
            <groupId>org.json</groupId>
            <artifactId>json</artifactId>
            <version>20231013</version> <!-- Use the latest version -->
            <scope>test</scope>
        </dependency>
    </dependencies>

    <distributionManagement>
      <snapshotRepository>
        <id>ossrh</id>
        <url>https://oss.sonatype.org/content/repositories/snapshots</url>
      </snapshotRepository>
      <repository>
       <id>ossrh</id>
       <url>https://oss.sonatype.org/service/local/staging/deploy/maven2/</url>
      </repository>
    </distributionManagement>

    <pluginRepositories>
        <pluginRepository>
            <id>dash-licenses-snapshots</id>
            <url>https://repo.eclipse.org/content/repositories/dash-licenses-releases/</url>
        </pluginRepository>

    </pluginRepositories>
    
    <profiles>
        <profile>
            <id>release</id>
            <build>
                <plugins>

                    <plugin>
                       <groupId>org.apache.maven.plugins</groupId>
                       <artifactId>maven-source-plugin</artifactId>
                       <version>3.3.0</version>
                       <executions>
                          <execution>
                             <id>attach-sources</id>
                             <goals>
                                <goal>jar-no-fork</goal>
                             </goals>
                          </execution>
                       </executions>
                    </plugin>
        
                    <plugin>
                        <groupId>org.apache.maven.plugins</groupId>
                        <artifactId>maven-gpg-plugin</artifactId>
                        <version>3.1.0</version>
                        <executions>
                            <execution>
                                <id>sign-artifacts</id>
                                <phase>verify</phase>
                                <goals>
                                    <goal>sign</goal>
                                </goals>
                            </execution>
                        </executions>
                        <configuration>
                            <gpgArguments>
                                <arg>--pinentry-mode</arg>
                                <arg>loopback</arg>
                            </gpgArguments>
                            <passphraseServerId>gpg.passphrase</passphraseServerId>
                        </configuration>
                    </plugin>
                        
                </plugins>
            </build>

        </profile>
    </profiles>

    <repositories>
        <repository>
        <id>oss.sonatype.org-snapshot</id>
        <url>https://oss.sonatype.org/content/repositories/snapshots</url>
        <releases>
            <enabled>false</enabled>
        </releases>
        <snapshots>
            <enabled>true</enabled>
        </snapshots>
        </repository>
    </repositories>
    
</project><|MERGE_RESOLUTION|>--- conflicted
+++ resolved
@@ -35,12 +35,7 @@
         <slf4j.version>2.6.18</slf4j.version>
         <cloudevents.version>2.4.2</cloudevents.version>
         <protobuf.version>3.21.10</protobuf.version>
-<<<<<<< HEAD
-        <git.up.repo.url>https://github.com/eclipse-uprotocol/up-core-api.git</git.up.repo.url>
-        <git.up.tag.name>uprotocol-core-api-1.5.5</git.up.tag.name>
-=======
         <git.tag.name>uprotocol-core-api-1.5.6</git.tag.name>
->>>>>>> 53640f02
     </properties>
 
     <licenses>
